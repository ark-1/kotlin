// Copyright 2000-2019 JetBrains s.r.o. Use of this source code is governed by the Apache 2.0 license that can be found in the LICENSE file.
package com.intellij.largeFilesEditor.editor;

import com.intellij.openapi.application.Experiments;
import com.intellij.openapi.fileEditor.FileEditor;
import com.intellij.openapi.fileEditor.FileEditorPolicy;
import com.intellij.openapi.fileEditor.FileEditorState;
import com.intellij.openapi.fileEditor.impl.DefaultPlatformFileEditorProvider;
import com.intellij.openapi.fileEditor.impl.text.TextEditorProvider;
import com.intellij.openapi.project.DumbAware;
import com.intellij.openapi.project.Project;
import com.intellij.openapi.util.JDOMUtil;
import com.intellij.openapi.util.text.StringUtilRt;
import com.intellij.openapi.vfs.VirtualFile;
import com.intellij.psi.SingleRootFileViewProvider;
import org.jdom.Element;
import org.jetbrains.annotations.NotNull;

public final class LargeFileEditorProvider implements DefaultPlatformFileEditorProvider, DumbAware {
  public static final String PROVIDER_ID = "LargeFileEditorProvider";

  private static final String CARET_PAGE_NUMBER_ATTR = "caret-page-number";
  private static final String CARET_PAGE_SYMBOL_OFFSET_ATTR = "caret-page-symbol-offset";

  @Override
  public boolean accept(@NotNull Project project, @NotNull VirtualFile file) {
    return TextEditorProvider.isTextFile(file)
           && SingleRootFileViewProvider.isTooLargeForContentLoading(file)
<<<<<<< HEAD
           && (Experiments.isFeatureEnabled("new.large.text.file.viewer")
=======
           && (Experiments.getInstance().isFeatureEnabled("new.large.text.file.viewer")
>>>>>>> 93b17785
               && !file.getFileType().isBinary()
               && file.isInLocalFileSystem());
  }

  @NotNull
  @Override
  public FileEditor createEditor(@NotNull Project project, @NotNull VirtualFile file) {
    return new LargeFileEditorImpl(project, file);
  }

  @NotNull
  @Override
  public String getEditorTypeId() {
    return PROVIDER_ID;
  }

  @NotNull
  @Override
  public FileEditorPolicy getPolicy() {
    return FileEditorPolicy.NONE;
  }

  @Override
  public void writeState(@NotNull FileEditorState state, @NotNull Project project, @NotNull Element targetElement) {
    if (state instanceof LargeFileEditorState) {
      targetElement.setAttribute(CARET_PAGE_NUMBER_ATTR,
                                 Long.toString(((LargeFileEditorState)state).caretPageNumber));
      targetElement.setAttribute(CARET_PAGE_SYMBOL_OFFSET_ATTR,
                                 Integer.toString(((LargeFileEditorState)state).caretSymbolOffsetInPage));
    }
  }

  @NotNull
  @Override
  public FileEditorState readState(@NotNull Element sourceElement, @NotNull Project project, @NotNull VirtualFile file) {
    LargeFileEditorState state = new LargeFileEditorState();
    if (JDOMUtil.isEmpty(sourceElement)) {
      return state;
    }
    state.caretPageNumber = StringUtilRt.parseLong(sourceElement.getAttributeValue(CARET_PAGE_NUMBER_ATTR), 0);
    state.caretSymbolOffsetInPage = StringUtilRt.parseInt(sourceElement.getAttributeValue(CARET_PAGE_SYMBOL_OFFSET_ATTR), 0);
    return state;
  }
}<|MERGE_RESOLUTION|>--- conflicted
+++ resolved
@@ -26,11 +26,7 @@
   public boolean accept(@NotNull Project project, @NotNull VirtualFile file) {
     return TextEditorProvider.isTextFile(file)
            && SingleRootFileViewProvider.isTooLargeForContentLoading(file)
-<<<<<<< HEAD
-           && (Experiments.isFeatureEnabled("new.large.text.file.viewer")
-=======
            && (Experiments.getInstance().isFeatureEnabled("new.large.text.file.viewer")
->>>>>>> 93b17785
                && !file.getFileType().isBinary()
                && file.isInLocalFileSystem());
   }
